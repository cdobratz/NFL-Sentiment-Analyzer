from fastapi import APIRouter, Depends, HTTPException, status, Query
from typing import List, Dict, Any, Optional
from datetime import datetime, timedelta
import logging
import asyncio
import psutil
import time

from ..core.database import get_database, get_redis
from ..core.dependencies import get_current_admin_user
from ..models.user import UserResponse
from ..services.mlops.mlops_service import mlops_service
from ..models.mlops import ModelRetrainingRequest
from ..services.scheduled_tasks_service import (
    get_scheduled_tasks_service,
    ScheduledTasksService,
)

logger = logging.getLogger(__name__)
router = APIRouter(prefix="/admin", tags=["admin"])


@router.get("/users", response_model=List[UserResponse])
async def get_users(
    limit: int = Query(50, ge=1, le=200, description="Number of users to return"),
    skip: int = Query(0, ge=0, description="Number of users to skip"),
    current_admin: dict = Depends(get_current_admin_user),
    db=Depends(get_database),
):
    """Get all users (admin only)"""
    cursor = db.users.find({}, {"hashed_password": 0}).skip(skip).limit(limit)
    users = []

    async for doc in cursor:
        doc["id"] = str(doc["_id"])
        users.append(UserResponse(**doc))

    return users


@router.get("/users/{user_id}", response_model=UserResponse)
async def get_user(
    user_id: str,
    current_admin: dict = Depends(get_current_admin_user),
    db=Depends(get_database),
):
    """Get specific user by ID (admin only)"""
    user = await db.users.find_one({"_id": user_id}, {"hashed_password": 0})
    if not user:
        raise HTTPException(
            status_code=status.HTTP_404_NOT_FOUND, detail="User not found"
        )

    user["id"] = str(user["_id"])
    return UserResponse(**user)


@router.put("/users/{user_id}/deactivate")
async def deactivate_user(
    user_id: str,
    current_admin: dict = Depends(get_current_admin_user),
    db=Depends(get_database),
):
    """Deactivate a user (admin only)"""
    result = await db.users.update_one(
        {"_id": user_id},
        {"$set": {"is_active": False, "deactivated_at": datetime.utcnow()}},
    )

    if result.matched_count == 0:
        raise HTTPException(
            status_code=status.HTTP_404_NOT_FOUND, detail="User not found"
        )

    return {"message": "User deactivated successfully"}


@router.put("/users/{user_id}/activate")
async def activate_user(
    user_id: str,
    current_admin: dict = Depends(get_current_admin_user),
    db=Depends(get_database),
):
    """Activate a user (admin only)"""
    result = await db.users.update_one(
        {"_id": user_id},
        {"$set": {"is_active": True}, "$unset": {"deactivated_at": ""}},
    )

    if result.matched_count == 0:
        raise HTTPException(
            status_code=status.HTTP_404_NOT_FOUND, detail="User not found"
        )

    return {"message": "User activated successfully"}


@router.get("/system-health")
async def get_system_health(
    current_admin: dict = Depends(get_current_admin_user),
    db=Depends(get_database),
    redis=Depends(get_redis),
):
    """Get comprehensive system health status (admin only)"""
    health_status = {
        "timestamp": datetime.utcnow(),
        "services": {},
        "system_resources": {},
        "overall_status": "healthy",
    }

    # Check MongoDB
    try:
        start_time = time.time()
        await db.command("ping")
        response_time = (time.time() - start_time) * 1000

        # Get database stats
        db_stats = await db.command("dbStats")

        health_status["services"]["mongodb"] = {
            "status": "healthy",
            "response_time_ms": round(response_time, 2),
            "database_size_mb": round(db_stats.get("dataSize", 0) / (1024 * 1024), 2),
            "collections": db_stats.get("collections", 0),
            "indexes": db_stats.get("indexes", 0),
        }
    except Exception as e:
        health_status["services"]["mongodb"] = {"status": "unhealthy", "error": str(e)}
        health_status["overall_status"] = "degraded"

    # Check Redis
    if redis:
        try:
            start_time = time.time()
            await redis.ping()
            response_time = (time.time() - start_time) * 1000

            # Get Redis info
            redis_info = await redis.info()

            health_status["services"]["redis"] = {
                "status": "healthy",
                "response_time_ms": round(response_time, 2),
                "memory_used_mb": round(
                    redis_info.get("used_memory", 0) / (1024 * 1024), 2
                ),
                "connected_clients": redis_info.get("connected_clients", 0),
                "total_commands_processed": redis_info.get(
                    "total_commands_processed", 0
                ),
            }
        except Exception as e:
            health_status["services"]["redis"] = {
                "status": "unhealthy",
                "error": str(e),
            }
            health_status["overall_status"] = "degraded"
    else:
        health_status["services"]["redis"] = {"status": "not_configured"}

    # Check MLOps services
    try:
        mlops_status = await mlops_service.get_service_status()
        health_status["services"]["mlops"] = {
            "status": "healthy" if mlops_status.get("initialized") else "unhealthy",
            "initialized": mlops_status.get("initialized", False),
            "services": mlops_status.get("services", {}),
        }

        if not mlops_status.get("initialized"):
            health_status["overall_status"] = "degraded"

    except Exception as e:
        health_status["services"]["mlops"] = {"status": "unhealthy", "error": str(e)}
        health_status["overall_status"] = "degraded"

    # Get system resource usage
    try:
        cpu_percent = psutil.cpu_percent(interval=1)
        memory = psutil.virtual_memory()
        disk = psutil.disk_usage("/")

        health_status["system_resources"] = {
            "cpu_usage_percent": cpu_percent,
            "memory_usage_percent": memory.percent,
            "memory_available_gb": round(memory.available / (1024**3), 2),
            "disk_usage_percent": disk.percent,
            "disk_free_gb": round(disk.free / (1024**3), 2),
        }

        # Mark as degraded if resources are high
        if cpu_percent > 80 or memory.percent > 85 or disk.percent > 90:
            health_status["overall_status"] = "degraded"

    except Exception as e:
        health_status["system_resources"] = {
            "error": f"Unable to get system resources: {str(e)}"
        }

    return health_status


@router.get("/analytics")
async def get_analytics(
    days: int = Query(7, ge=1, le=30, description="Number of days to analyze"),
    current_admin: dict = Depends(get_current_admin_user),
    db=Depends(get_database),
):
    """Get comprehensive system analytics (admin only)"""
    end_date = datetime.utcnow()
    start_date = end_date - timedelta(days=days)

    analytics = {
        "period": f"{days} days",
        "period_start": start_date.isoformat(),
        "period_end": end_date.isoformat(),
        "generated_at": datetime.utcnow().isoformat(),
    }

    # Get user statistics
    total_users = await db.users.count_documents({})
    active_users = await db.users.count_documents({"is_active": True})
    new_users = await db.users.count_documents({"created_at": {"$gte": start_date}})

    # Get daily user registrations
    daily_registrations_pipeline = [
        {"$match": {"created_at": {"$gte": start_date}}},
        {
            "$group": {
                "_id": {"$dateToString": {"format": "%Y-%m-%d", "date": "$created_at"}},
                "count": {"$sum": 1},
            }
        },
        {"$sort": {"_id": 1}},
    ]

    daily_registrations = {}
    async for doc in db.users.aggregate(daily_registrations_pipeline):
        daily_registrations[doc["_id"]] = doc["count"]

    analytics["users"] = {
        "total": total_users,
        "active": active_users,
        "inactive": total_users - active_users,
        "new": new_users,
        "daily_registrations": daily_registrations,
    }

    # Get sentiment analysis statistics
    total_analyses = await db.sentiment_analyses.count_documents({})
    recent_analyses = await db.sentiment_analyses.count_documents(
        {"timestamp": {"$gte": start_date}}
    )

    # Get sentiment distribution
    sentiment_pipeline = [
        {"$match": {"timestamp": {"$gte": start_date}}},
        {
            "$group": {
                "_id": "$sentiment",
                "count": {"$sum": 1},
                "avg_confidence": {"$avg": "$confidence"},
            }
        },
    ]

    sentiment_distribution = {}
    sentiment_confidence = {}
    async for doc in db.sentiment_analyses.aggregate(sentiment_pipeline):
        sentiment_distribution[doc["_id"]] = doc["count"]
        sentiment_confidence[doc["_id"]] = round(doc.get("avg_confidence", 0), 3)

    # Get daily sentiment analysis volume
    daily_analyses_pipeline = [
        {"$match": {"timestamp": {"$gte": start_date}}},
        {
            "$group": {
                "_id": {"$dateToString": {"format": "%Y-%m-%d", "date": "$timestamp"}},
                "count": {"$sum": 1},
            }
        },
        {"$sort": {"_id": 1}},
    ]

    daily_analyses = {}
    async for doc in db.sentiment_analyses.aggregate(daily_analyses_pipeline):
        daily_analyses[doc["_id"]] = doc["count"]

    # Get team-specific sentiment statistics
    team_sentiment_pipeline = [
        {"$match": {"timestamp": {"$gte": start_date}, "team_id": {"$exists": True}}},
        {
            "$group": {
                "_id": "$team_id",
                "total_analyses": {"$sum": 1},
                "avg_sentiment_score": {"$avg": "$sentiment_score"},
                "positive_count": {
                    "$sum": {"$cond": [{"$eq": ["$sentiment", "positive"]}, 1, 0]}
                },
                "negative_count": {
                    "$sum": {"$cond": [{"$eq": ["$sentiment", "negative"]}, 1, 0]}
                },
                "neutral_count": {
                    "$sum": {"$cond": [{"$eq": ["$sentiment", "neutral"]}, 1, 0]}
                },
            }
        },
        {"$sort": {"total_analyses": -1}},
        {"$limit": 10},
    ]

    team_sentiment_stats = []
    async for doc in db.sentiment_analyses.aggregate(team_sentiment_pipeline):
        team_sentiment_stats.append(
            {
                "team_id": doc["_id"],
                "total_analyses": doc["total_analyses"],
                "avg_sentiment_score": round(doc.get("avg_sentiment_score", 0), 3),
                "positive_count": doc["positive_count"],
                "negative_count": doc["negative_count"],
                "neutral_count": doc["neutral_count"],
            }
        )

    analytics["sentiment_analyses"] = {
        "total": total_analyses,
        "recent": recent_analyses,
        "distribution": sentiment_distribution,
        "confidence_by_sentiment": sentiment_confidence,
        "daily_volume": daily_analyses,
        "top_teams": team_sentiment_stats,
    }

    # Get model performance analytics
    try:
        model_performance_pipeline = [
            {"$match": {"timestamp": {"$gte": start_date}}},
            {
                "$group": {
                    "_id": "$model_id",
                    "avg_accuracy": {"$avg": "$accuracy"},
                    "avg_f1_score": {"$avg": "$f1_score"},
                    "avg_prediction_time": {"$avg": "$avg_prediction_time_ms"},
                    "total_predictions": {"$sum": "$prediction_count"},
                    "avg_error_rate": {"$avg": "$error_rate"},
                }
            },
            {"$sort": {"total_predictions": -1}},
        ]

        model_performance = []
        async for doc in db.performance_metrics.aggregate(model_performance_pipeline):
            model_performance.append(
                {
                    "model_id": doc["_id"],
                    "avg_accuracy": round(doc.get("avg_accuracy", 0), 3),
                    "avg_f1_score": round(doc.get("avg_f1_score", 0), 3),
                    "avg_prediction_time_ms": round(
                        doc.get("avg_prediction_time", 0), 2
                    ),
                    "total_predictions": doc["total_predictions"],
                    "avg_error_rate": round(doc.get("avg_error_rate", 0), 4),
                }
            )

        analytics["model_performance"] = model_performance

    except Exception as e:
        logger.warning(f"Could not get model performance analytics: {e}")
        analytics["model_performance"] = []

    # Get API usage statistics
    try:
        api_usage_pipeline = [
            {"$match": {"timestamp": {"$gte": start_date}}},
            {
                "$group": {
                    "_id": {
                        "$dateToString": {"format": "%Y-%m-%d", "date": "$timestamp"}
                    },
                    "total_requests": {"$sum": 1},
                    "unique_users": {"$addToSet": "$user_id"},
                    "avg_response_time": {"$avg": "$response_time_ms"},
                }
            },
            {
                "$project": {
                    "_id": 1,
                    "total_requests": 1,
                    "unique_users": {"$size": "$unique_users"},
                    "avg_response_time": {"$round": ["$avg_response_time", 2]},
                }
            },
            {"$sort": {"_id": 1}},
        ]

        daily_api_usage = {}
        async for doc in db.api_logs.aggregate(api_usage_pipeline):
            daily_api_usage[doc["_id"]] = {
                "total_requests": doc["total_requests"],
                "unique_users": doc["unique_users"],
                "avg_response_time_ms": doc.get("avg_response_time", 0),
            }

        analytics["api_usage"] = {"daily_usage": daily_api_usage}

    except Exception as e:
        logger.warning(f"Could not get API usage analytics: {e}")
        analytics["api_usage"] = {"daily_usage": {}}

    # Get error statistics
    try:
        error_stats_pipeline = [
            {
                "$match": {
                    "timestamp": {"$gte": start_date},
                    "level": {"$in": ["ERROR", "CRITICAL"]},
                }
            },
            {
                "$group": {
                    "_id": "$error_type",
                    "count": {"$sum": 1},
                    "last_occurrence": {"$max": "$timestamp"},
                }
            },
            {"$sort": {"count": -1}},
            {"$limit": 10},
        ]

        error_stats = []
        async for doc in db.error_logs.aggregate(error_stats_pipeline):
            error_stats.append(
                {
                    "error_type": doc["_id"],
                    "count": doc["count"],
                    "last_occurrence": doc["last_occurrence"].isoformat(),
                }
            )

        analytics["errors"] = {"top_errors": error_stats}

    except Exception as e:
        logger.warning(f"Could not get error statistics: {e}")
        analytics["errors"] = {"top_errors": []}

    return analytics


@router.post("/retrain-models")
async def retrain_models(
    request: Optional[ModelRetrainingRequest] = None,
    current_admin: dict = Depends(get_current_admin_user),
    db=Depends(get_database),
):
    """Trigger model retraining (admin only)"""
    try:
        # Default values if no request body provided
        model_name = request.model_name if request else "sentiment_base"
        trigger_reason = request.trigger_reason if request else "manual_admin_trigger"
        training_config = request.training_config if request else None
        auto_deploy = request.auto_deploy if request else False

        # Initialize MLOps service if not already done
        if not mlops_service.initialized:
            await mlops_service.initialize()

        # Trigger retraining through MLOps service
        experiment_run = await mlops_service.trigger_retraining(
            model_name=model_name, reason=trigger_reason, config=training_config
        )

        # Store job record in database
        retraining_job = {
            "job_id": experiment_run.run_id,
            "experiment_id": experiment_run.experiment_id,
            "model_name": model_name,
            "status": experiment_run.status.value,
            "trigger_reason": trigger_reason,
            "triggered_by": str(current_admin["_id"]),
            "auto_deploy": auto_deploy,
            "created_at": datetime.utcnow(),
            "started_at": experiment_run.started_at,
        }

        await db.ml_jobs.insert_one(retraining_job)

        return {
            "message": "Model retraining job started successfully",
            "job_id": experiment_run.run_id,
            "experiment_id": experiment_run.experiment_id,
            "model_name": model_name,
            "status": experiment_run.status.value,
            "started_at": experiment_run.started_at.isoformat(),
        }

    except Exception as e:
        logger.error(f"Error triggering model retraining: {e}")
        raise HTTPException(
            status_code=status.HTTP_500_INTERNAL_SERVER_ERROR,
            detail=f"Failed to trigger model retraining: {str(e)}",
        )


@router.get("/ml-jobs")
async def get_ml_jobs(
    limit: int = Query(20, ge=1, le=100, description="Number of jobs to return"),
    status: Optional[str] = Query(None, description="Filter by job status"),
    model_name: Optional[str] = Query(None, description="Filter by model name"),
    current_admin: dict = Depends(get_current_admin_user),
    db=Depends(get_database),
):
    """Get ML job history with filtering (admin only)"""
    # Build query
    query = {}
    if status:
        query["status"] = status
    if model_name:
        query["model_name"] = model_name

    cursor = db.ml_jobs.find(query).sort([("created_at", -1)]).limit(limit)
    jobs = []

    async for doc in cursor:
        doc["id"] = str(doc["_id"])
        # Convert datetime objects to ISO strings
        if "created_at" in doc:
            doc["created_at"] = doc["created_at"].isoformat()
        if "started_at" in doc:
            doc["started_at"] = doc["started_at"].isoformat()
        if "completed_at" in doc:
            doc["completed_at"] = doc["completed_at"].isoformat()
        jobs.append(doc)

    # Get job statistics
    total_jobs = await db.ml_jobs.count_documents(query)
    running_jobs = await db.ml_jobs.count_documents({**query, "status": "running"})
    completed_jobs = await db.ml_jobs.count_documents({**query, "status": "completed"})
    failed_jobs = await db.ml_jobs.count_documents({**query, "status": "failed"})

    return {
        "jobs": jobs,
        "statistics": {
            "total": total_jobs,
            "running": running_jobs,
            "completed": completed_jobs,
            "failed": failed_jobs,
        },
    }


@router.get("/models")
async def get_models(current_admin: dict = Depends(get_current_admin_user)):
    """Get available models and their status (admin only)"""
    try:
        # Initialize MLOps service if not already done
        if not mlops_service.initialized:
            await mlops_service.initialize()

        # Get available models
        models = await mlops_service.list_models()

        # Get active deployments
        deployments = await mlops_service.list_deployments()

        # Get recent experiments
        experiments = await mlops_service.list_experiments(limit=10)

        return {
            "models": models,
            "deployments": deployments,
            "recent_experiments": experiments,
            "timestamp": datetime.utcnow().isoformat(),
        }

    except Exception as e:
        logger.error(f"Error getting models: {e}")
        raise HTTPException(
            status_code=status.HTTP_500_INTERNAL_SERVER_ERROR,
            detail=f"Failed to get models: {str(e)}",
        )


@router.get("/models/{model_id}")
async def get_model_details(
    model_id: str, current_admin: dict = Depends(get_current_admin_user)
):
    """Get detailed information about a specific model (admin only)"""
    try:
        # Initialize MLOps service if not already done
        if not mlops_service.initialized:
            await mlops_service.initialize()

        # Get model information
        model_info = await mlops_service.get_model_info(model_id)

        if not model_info:
            raise HTTPException(
                status_code=status.HTTP_404_NOT_FOUND,
                detail=f"Model {model_id} not found",
            )

        return model_info

    except HTTPException:
        raise
    except Exception as e:
        logger.error(f"Error getting model details: {e}")
        raise HTTPException(
            status_code=status.HTTP_500_INTERNAL_SERVER_ERROR,
            detail=f"Failed to get model details: {str(e)}",
        )


@router.get("/model-performance")
async def get_model_performance(
    model_id: Optional[str] = Query(None, description="Filter by model ID"),
    days: int = Query(7, ge=1, le=30, description="Number of days to analyze"),
    current_admin: dict = Depends(get_current_admin_user),
    db=Depends(get_database),
):
    """Get model performance metrics (admin only)"""
    try:
        end_date = datetime.utcnow()
        start_date = end_date - timedelta(days=days)

        # Build query
        query = {"timestamp": {"$gte": start_date}}
        if model_id:
            query["model_id"] = model_id

        # Get performance metrics
        cursor = db.performance_metrics.find(query).sort([("timestamp", -1)])
        metrics = []

        async for doc in cursor:
            doc["id"] = str(doc["_id"])
            doc["timestamp"] = doc["timestamp"].isoformat()
            if "period_start" in doc:
                doc["period_start"] = doc["period_start"].isoformat()
            if "period_end" in doc:
                doc["period_end"] = doc["period_end"].isoformat()
            metrics.append(doc)

        # Calculate aggregated metrics
        if metrics:
<<<<<<< HEAD
            # Collect numeric values including zeros, excluding None
            accuracy_values = [m.get("accuracy") for m in metrics if m.get("accuracy") is not None]
            f1_score_values = [m.get("f1_score") for m in metrics if m.get("f1_score") is not None]
            response_time_values = [m.get("avg_prediction_time_ms") for m in metrics if m.get("avg_prediction_time_ms") is not None]
            error_rate_values = [m.get("error_rate") for m in metrics if m.get("error_rate") is not None]
            
            # Calculate averages with division guards
            avg_accuracy = sum(accuracy_values) / len(accuracy_values) if len(accuracy_values) > 0 else 0
            avg_f1_score = sum(f1_score_values) / len(f1_score_values) if len(f1_score_values) > 0 else 0
            avg_response_time = sum(response_time_values) / len(response_time_values) if len(response_time_values) > 0 else 0
            avg_error_rate = sum(error_rate_values) / len(error_rate_values) if len(error_rate_values) > 0 else 0
=======
            accuracy_values = [
                m.get("accuracy") for m in metrics if m.get("accuracy") is not None
            ]
            avg_accuracy = (
                sum(accuracy_values) / len(accuracy_values) if accuracy_values else 0
            )

            f1_values = [
                m.get("f1_score") for m in metrics if m.get("f1_score") is not None
            ]
            avg_f1_score = (
                sum(f1_values) / len(f1_values) if f1_values else 0
            )

            avg_response_time = sum(
                m.get("avg_prediction_time_ms", 0) for m in metrics
            ) / len(metrics)
>>>>>>> 444b48c1
            total_predictions = sum(m.get("prediction_count", 0) for m in metrics)
        else:
            avg_accuracy = avg_f1_score = avg_response_time = total_predictions = (
                avg_error_rate
            ) = 0

        return {
            "period": f"{days} days",
            "model_id": model_id,
            "metrics": metrics,
            "summary": {
                "avg_accuracy": round(avg_accuracy, 3),
                "avg_f1_score": round(avg_f1_score, 3),
                "avg_response_time_ms": round(avg_response_time, 2),
                "total_predictions": total_predictions,
                "avg_error_rate": round(avg_error_rate, 4),
            },
        }

    except Exception as e:
        logger.error(f"Error getting model performance: {e}")
        raise HTTPException(
            status_code=status.HTTP_500_INTERNAL_SERVER_ERROR,
            detail=f"Failed to get model performance: {str(e)}",
        )


@router.get("/alerts")
async def get_system_alerts(
    severity: Optional[str] = Query(None, description="Filter by severity"),
    status: Optional[str] = Query(None, description="Filter by status"),
    limit: int = Query(50, ge=1, le=200, description="Number of alerts to return"),
    current_admin: dict = Depends(get_current_admin_user),
    db=Depends(get_database),
):
    """Get system alerts (admin only)"""
    try:
        # Build query
        query = {}
        if severity:
            query["severity"] = severity
        if status:
            query["status"] = status

        cursor = db.alerts.find(query).sort([("created_at", -1)]).limit(limit)
        alerts = []

        async for doc in cursor:
            doc["id"] = str(doc["_id"])
            # Convert datetime objects to ISO strings
            for field in ["created_at", "acknowledged_at", "resolved_at"]:
                if field in doc and doc[field]:
                    doc[field] = doc[field].isoformat()
            alerts.append(doc)

        # Get alert statistics
        total_alerts = await db.alerts.count_documents(query)
        active_alerts = await db.alerts.count_documents({**query, "status": "active"})
        critical_alerts = await db.alerts.count_documents(
            {**query, "severity": "critical"}
        )

        return {
            "alerts": alerts,
            "statistics": {
                "total": total_alerts,
                "active": active_alerts,
                "critical": critical_alerts,
            },
        }

    except Exception as e:
        logger.error(f"Error getting alerts: {e}")
        raise HTTPException(
            status_code=status.HTTP_500_INTERNAL_SERVER_ERROR,
            detail=f"Failed to get alerts: {str(e)}",
        )


@router.put("/alerts/{alert_id}/acknowledge")
async def acknowledge_alert(
    alert_id: str,
    current_admin: dict = Depends(get_current_admin_user),
    db=Depends(get_database),
):
    """Acknowledge a system alert (admin only)"""
    try:
        result = await db.alerts.update_one(
            {"alert_id": alert_id},
            {
                "$set": {
                    "status": "acknowledged",
                    "acknowledged_at": datetime.utcnow(),
                    "acknowledged_by": str(current_admin["_id"]),
                }
            },
        )

        if result.matched_count == 0:
            raise HTTPException(
                status_code=status.HTTP_404_NOT_FOUND, detail="Alert not found"
            )

        return {"message": "Alert acknowledged successfully"}

    except HTTPException:
        raise
    except Exception as e:
        logger.error(f"Error acknowledging alert: {e}")
        raise HTTPException(
            status_code=status.HTTP_500_INTERNAL_SERVER_ERROR,
            detail=f"Failed to acknowledge alert: {str(e)}",
        )


@router.delete("/cache/clear")
async def clear_cache(
    cache_type: Optional[str] = Query(
        None, description="Type of cache to clear (redis, all)"
    ),
    current_admin: dict = Depends(get_current_admin_user),
    redis=Depends(get_redis),
):
    """Clear application cache (admin only)"""
    try:
        cleared_caches = []

        # Clear Redis cache
        if redis and (cache_type is None or cache_type in ["redis", "all"]):
            await redis.flushdb()
            cleared_caches.append("redis")

        # Clear MLOps cache
        if cache_type is None or cache_type in ["mlops", "all"]:
            if mlops_service.initialized:
                await mlops_service.cleanup_resources()
                cleared_caches.append("mlops")

        if not cleared_caches:
            if not redis:
                raise HTTPException(
                    status_code=status.HTTP_503_SERVICE_UNAVAILABLE,
                    detail="No cache services available",
                )
            else:
                raise HTTPException(
                    status_code=status.HTTP_400_BAD_REQUEST,
                    detail=f"Invalid cache type: {cache_type}",
                )

        return {
            "message": f"Cache cleared successfully: {', '.join(cleared_caches)}",
            "cleared_caches": cleared_caches,
        }

    except HTTPException:
        raise
    except Exception as e:
        logger.error(f"Error clearing cache: {e}")
        raise HTTPException(
            status_code=status.HTTP_500_INTERNAL_SERVER_ERROR,
            detail=f"Failed to clear cache: {str(e)}",
        )


@router.get("/scheduled-tasks")
async def get_scheduled_tasks_status(
    current_admin: dict = Depends(get_current_admin_user),
    scheduled_tasks: ScheduledTasksService = Depends(get_scheduled_tasks_service),
):
    """Get status of all scheduled tasks (admin only)"""
    try:
        status = scheduled_tasks.get_task_status()
        return status
    except Exception as e:
        logger.error(f"Error getting scheduled tasks status: {e}")
        raise HTTPException(
            status_code=status.HTTP_500_INTERNAL_SERVER_ERROR,
            detail=f"Failed to get scheduled tasks status: {str(e)}",
        )


@router.post("/scheduled-tasks/{task_id}/run")
async def run_scheduled_task_manually(
    task_id: str,
    current_admin: dict = Depends(get_current_admin_user),
    scheduled_tasks: ScheduledTasksService = Depends(get_scheduled_tasks_service),
):
    """Manually run a scheduled task (admin only)"""
    try:
        result = await scheduled_tasks.run_task_manually(task_id)
        return result
    except ValueError as e:
        raise HTTPException(status_code=status.HTTP_400_BAD_REQUEST, detail=str(e))
    except Exception as e:
        logger.error(f"Error running scheduled task {task_id}: {e}")
        raise HTTPException(
            status_code=status.HTTP_500_INTERNAL_SERVER_ERROR,
            detail=f"Failed to run scheduled task: {str(e)}",
        )<|MERGE_RESOLUTION|>--- conflicted
+++ resolved
@@ -645,7 +645,6 @@
 
         # Calculate aggregated metrics
         if metrics:
-<<<<<<< HEAD
             # Collect numeric values including zeros, excluding None
             accuracy_values = [m.get("accuracy") for m in metrics if m.get("accuracy") is not None]
             f1_score_values = [m.get("f1_score") for m in metrics if m.get("f1_score") is not None]
@@ -657,30 +656,9 @@
             avg_f1_score = sum(f1_score_values) / len(f1_score_values) if len(f1_score_values) > 0 else 0
             avg_response_time = sum(response_time_values) / len(response_time_values) if len(response_time_values) > 0 else 0
             avg_error_rate = sum(error_rate_values) / len(error_rate_values) if len(error_rate_values) > 0 else 0
-=======
-            accuracy_values = [
-                m.get("accuracy") for m in metrics if m.get("accuracy") is not None
-            ]
-            avg_accuracy = (
-                sum(accuracy_values) / len(accuracy_values) if accuracy_values else 0
-            )
-
-            f1_values = [
-                m.get("f1_score") for m in metrics if m.get("f1_score") is not None
-            ]
-            avg_f1_score = (
-                sum(f1_values) / len(f1_values) if f1_values else 0
-            )
-
-            avg_response_time = sum(
-                m.get("avg_prediction_time_ms", 0) for m in metrics
-            ) / len(metrics)
->>>>>>> 444b48c1
             total_predictions = sum(m.get("prediction_count", 0) for m in metrics)
         else:
-            avg_accuracy = avg_f1_score = avg_response_time = total_predictions = (
-                avg_error_rate
-            ) = 0
+            avg_accuracy = avg_f1_score = avg_response_time = total_predictions = avg_error_rate = 0
 
         return {
             "period": f"{days} days",
