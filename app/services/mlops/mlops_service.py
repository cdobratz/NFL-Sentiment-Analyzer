--- conflicted
+++ resolved
@@ -439,11 +439,7 @@
             config (Optional[Dict[str, Any]]): Optional training configuration overrides.
         
         Returns:
-<<<<<<< HEAD
-            Experiment run for the retraining job
-=======
-            str: The retraining run ID.
->>>>>>> 9a73a0f2
+            ExperimentRun: The experiment run for the retraining job
         """
         try:
             experiment_run = await self.retraining_service.trigger_retraining(
